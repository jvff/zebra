--- conflicted
+++ resolved
@@ -155,12 +155,12 @@
             .service(mempool);
 
         // Launch RPC server
-        let rpc_task_handle =
-<<<<<<< HEAD
-            RpcServer::spawn(config.rpc, app_version().to_string(), state.clone());
-=======
-            RpcServer::spawn(config.rpc, app_version().to_string(), mempool.clone());
->>>>>>> 15949c8c
+        let rpc_task_handle = RpcServer::spawn(
+            config.rpc,
+            app_version().to_string(),
+            mempool.clone(),
+            state.clone(),
+        );
 
         let setup_data = InboundSetupData {
             address_book,
