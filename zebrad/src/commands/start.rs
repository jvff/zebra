--- conflicted
+++ resolved
@@ -201,11 +201,6 @@
                 .in_current_span(),
         );
 
-<<<<<<< HEAD
-        let rpc_task_handle = RpcServer::spawn(config.rpc, app_version().to_string(), mempool);
-
-=======
->>>>>>> d718f1d9
         info!("spawned initial Zebra tasks");
 
         // TODO: put tasks into an ongoing FuturesUnordered and a startup FuturesUnordered?
