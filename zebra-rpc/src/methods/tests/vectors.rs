--- conflicted
+++ resolved
@@ -1,19 +1,14 @@
 //! Fixed test vectors for RPC methods.
 
-<<<<<<< HEAD
 use std::sync::Arc;
 
-use super::super::*;
+use tower::buffer::Buffer;
 
 use zebra_chain::{
     block::{Block, Height},
     parameters::Network,
     serialization::ZcashDeserializeInto,
 };
-=======
-use tower::buffer::Buffer;
->>>>>>> 15949c8c
-
 use zebra_network::constants::USER_AGENT;
 use zebra_node_services::BoxError;
 use zebra_test::mock_service::MockService;
@@ -24,21 +19,14 @@
 async fn rpc_getinfo() {
     zebra_test::init();
 
-<<<<<<< HEAD
-    let state_service = zebra_state::init_test(Network::Mainnet);
-
-    let rpc = RpcImpl {
-        app_version: "Zebra version test".to_string(),
-        state_service,
-    };
-=======
     let mut mempool: MockService<_, _, _, BoxError> = MockService::build().for_unit_tests();
+    let state = zebra_state::init_test(Network::Mainnet);
 
     let rpc = RpcImpl::new(
         "Zebra version test".to_string(),
         Buffer::new(mempool.clone(), 1),
+        state,
     );
->>>>>>> 15949c8c
 
     let get_info = rpc.get_info().expect("We should have a GetInfo struct");
 
@@ -49,7 +37,8 @@
     // make sure there is a `subversion` field,
     // and that is equal to the Zebra user agent.
     assert_eq!(get_info.subversion, USER_AGENT);
-<<<<<<< HEAD
+
+    mempool.expect_no_requests().await;
 }
 
 #[tokio::test]
@@ -65,13 +54,15 @@
         .map(|(_, block_bytes)| block_bytes.zcash_deserialize_into::<Arc<Block>>().unwrap())
         .collect();
 
+    let mempool: MockService<_, _, _, BoxError> = MockService::build().for_unit_tests();
     // Create a populated state service
-    let state_service = zebra_state::populated_state(blocks.clone(), Network::Mainnet).await;
+    let state = zebra_state::populated_state(blocks.clone(), Network::Mainnet).await;
 
     // Init RPC
     let rpc = RpcImpl {
         app_version: "Zebra version test".to_string(),
-        state_service,
+        mempool: Buffer::new(mempool.clone(), 1),
+        state,
     };
 
     // Make calls and check response
@@ -83,8 +74,4 @@
 
         assert_eq!(get_block.data, block.into());
     }
-=======
-
-    mempool.expect_no_requests().await;
->>>>>>> 15949c8c
 }